--- conflicted
+++ resolved
@@ -339,6 +339,13 @@
                              if dim['indexing_type'] == 'regular']
                             )
         
+        # All data types and no-data values should be the same - just use first one
+        array_dtype = variable_dict[variable_dict.keys()[0]]['numpy_datatype_name']
+
+        nodata_value = variable_dict[variable_dict.keys()[0]]['nodata_value']
+        if nodata_value is None:
+            nodata_value = np.nan
+                    
         slice_index = 0
         for record_dict in data_descriptor:
             try:
@@ -347,36 +354,13 @@
             
                 logger.debug('Reading array data from tile file %s (%d/%d)', record_dict['tile_pathname'], slice_index + 1, len(data_descriptor))
                 data_array = tile_dataset.ReadAsArray()
-<<<<<<< HEAD
-            except Exception, e:
-                # Can't read data_array from GeoTIFF - create empty data_array instead
-                logger.warning('Unable to read array from %s: %s', 'tile_pathname', e.message)
-                shape = tuple([len(variable_dict)] +
-                              [dim['dimension_elements'] 
-                               for dim in self.storage_config[self.storage_type]['dimensions'].values() 
-                               if dim['indexing_type'] == 'regular']
-                              )
-                
-                # All data types and no-data values should be the same - just use first one
-                dtype = variable_dict[variable_dict.keys()[0]]['numpy_datatype_name']
-=======
+
                 assert data_array.shape == array_shape, 'Tile array shape is not %s' % array_shape
             except Exception, e:
                 # Can't read data_array from GeoTIFF - create empty data_array instead
                 logger.warning('WARNING: Unable to read array from tile - empty array created: %s', e.message)
 
-                # All data types and no-data values should be the same - just use first one
-                array_dtype = variable_dict[variable_dict.keys()[0]]['numpy_datatype_name']
->>>>>>> 744999d3
-                nodata_value = variable_dict[variable_dict.keys()[0]]['nodata_value']
-                if nodata_value is None:
-                    nodata_value = np.nan
-                    
-<<<<<<< HEAD
-                data_array = np.ones(shape, dtype) * nodata_value
-=======
                 data_array = np.ones(array_shape, array_dtype) * nodata_value
->>>>>>> 744999d3
                 
             logger.debug('data_array.shape = %s', data_array.shape)
             
